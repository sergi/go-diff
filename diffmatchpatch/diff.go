--- conflicted
+++ resolved
@@ -1319,11 +1319,7 @@
 }
 
 // diffLinesToStringsMunge splits a text into an array of strings, and reduces the texts to a []string.
-<<<<<<< HEAD
-func (dmp *DiffMatchPatch) diffLinesToStringsMunge(text string, lineArray *[]string) []index {
-=======
 func (dmp *DiffMatchPatch) diffLinesToStringsMunge(text string, lineArray *[]string, lineHash map[string]int) []uint32 {
->>>>>>> facec63e
 	// Walk the text, pulling out a substring for each line. text.split('\n') would would temporarily double our memory footprint. Modifying text would create many large strings to garbage collect.
 	lineStart := 0
 	lineEnd := -1
