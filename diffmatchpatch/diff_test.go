--- conflicted
+++ resolved
@@ -332,15 +332,6 @@
 	lineList := []string{
 		"", // Account for the initial empty element of the lines array.
 	}
-<<<<<<< HEAD
-	var charList []rune
-	for x := 1; x < n+1; x++ {
-		lineList = append(lineList, strconv.Itoa(x)+"\n")
-		charList = append(charList, rune(x))
-	}
-	lines := strings.Join(lineList, "")
-	chars := string(charList)
-=======
 	var charList []index
 	for x := 1; x < n+1; x++ {
 		lineList = append(lineList, strconv.Itoa(x)+"\n")
@@ -349,7 +340,6 @@
 	lines := strings.Join(lineList, "")
 	chars := indexesToString(charList)
 	assert.Equal(t, n, len(charList))
->>>>>>> db9db176
 
 	actualChars1, actualChars2, actualLines := dmp.DiffLinesToChars(lines, "")
 	assert.Equal(t, chars, actualChars1)
@@ -390,14 +380,6 @@
 	lineList := []string{
 		"", // Account for the initial empty element of the lines array.
 	}
-<<<<<<< HEAD
-	charList := []rune{}
-	for x := 1; x <= n; x++ {
-		lineList = append(lineList, strconv.Itoa(x)+"\n")
-		charList = append(charList, rune(x))
-	}
-	chars := string(charList)
-=======
 	charList := []index{}
 	for x := 1; x <= n; x++ {
 		lineList = append(lineList, strconv.Itoa(x)+"\n")
@@ -405,7 +387,6 @@
 	}
 	assert.Equal(t, n, len(charList))
 	chars := indexesToString(charList)
->>>>>>> db9db176
 
 	actual := dmp.DiffCharsToLines([]Diff{Diff{DiffDelete, chars}}, lineList)
 	assert.Equal(t, []Diff{Diff{DiffDelete, strings.Join(lineList, "")}}, actual)
